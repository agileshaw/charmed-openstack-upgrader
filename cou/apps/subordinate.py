#  Copyright 2023 Canonical Limited
#
#  Licensed under the Apache License, Version 2.0 (the "License");
#  you may not use this file except in compliance with the License.
#  You may obtain a copy of the License at
#
#      http://www.apache.org/licenses/LICENSE-2.0
#
#  Unless required by applicable law or agreed to in writing, software
#  distributed under the License is distributed on an "AS IS" BASIS,
#  WITHOUT WARRANTIES OR CONDITIONS OF ANY KIND, either express or implied.
#  See the License for the specific language governing permissions and
#  limitations under the License.
"""Subordinate application class."""
import logging
from typing import Iterable, Optional

from cou.apps.base import OpenStackApplication
from cou.apps.factory import AppFactory
from cou.exceptions import HaltUpgradePlanGeneration
from cou.steps import PostUpgradeStep, PreUpgradeStep, UpgradeStep
from cou.utils.juju_utils import COUUnit
from cou.utils.openstack import SUBORDINATES, OpenStackRelease

logger = logging.getLogger(__name__)


class SubordinateBase(OpenStackApplication):
    """Subordinate base class."""

<<<<<<< HEAD
    def _check_application_target(self, target: OpenStackRelease) -> None:
        """Check if the application is already upgraded.

        Subordinate applications use the apt source of the related principal and don't have an
        origin/openstack-origin config option.

        :param target: OpenStack release as target to upgrade.
        :type target: OpenStackRelease
        :raises HaltUpgradePlanGeneration: When the application halt the upgrade plan generation.
        """
        logger.debug("%s application current os_release is %s", self.name, self.current_os_release)

        if self.current_os_release >= target and not self.can_upgrade_to:
            raise HaltUpgradePlanGeneration(
                f"Application '{self.name}' already configured for release equal to or greater "
                f"than {target}. Ignoring."
            )

    def pre_upgrade_steps(self, target: OpenStackRelease) -> list[PreUpgradeStep]:
=======
    def pre_upgrade_steps(
        self, target: OpenStackRelease, units: Optional[list[COUUnit]]
    ) -> list[PreUpgradeStep]:
>>>>>>> 18ea2253
        """Pre Upgrade steps planning.

        :param target: OpenStack release as target to upgrade.
        :type target: OpenStackRelease
        :param units: Units to generate upgrade plan
        :type units: Optional[list[COUUnit]]
        :return: List of pre upgrade steps.
        :rtype: list[PreUpgradeStep]
        """
        return [self._get_refresh_charm_step(target)]

    def upgrade_steps(
        self, target: OpenStackRelease, units: Optional[list[COUUnit]], force: bool
    ) -> list[UpgradeStep]:
        """Upgrade steps planning.

        :param target: OpenStack release as target to upgrade.
        :type target: OpenStackRelease
        :param units: Units to generate upgrade steps
        :type units: Optional[list[COUUnit]]
        :param force: Whether the plan generation should be forced
        :type force: bool
        :return: List of upgrade steps.
        :rtype: list[UpgradeStep]
        """
        return [self._get_upgrade_charm_step(target)]

    def post_upgrade_steps(
        self, target: OpenStackRelease, units: Optional[Iterable[COUUnit]]
    ) -> list[PostUpgradeStep]:
        """Post Upgrade steps planning.

        :param target: OpenStack release as target to upgrade.
        :type target: OpenStackRelease
        :param units: Units to generate post upgrade plan
        :type units: Optional[Iterable[COUUnit]]
        :return: List of post upgrade steps.
        :rtype: list[PostUpgradeStep]
        """
        return []


@AppFactory.register_application(SUBORDINATES)
class SubordinateApplication(SubordinateBase):
    """Subordinate application class."""

    @property
    def current_os_release(self) -> OpenStackRelease:
        """Infer the OpenStack release from subordinate charm's channel.

        We cannot determine the OpenStack release base on workload packages because the principal
        charm has already upgraded the packages.
        :return: OpenStackRelease object.
        :rtype: OpenStackRelease
        """
        if self.is_from_charm_store:
            logger.debug(
                "'%s' is from charm store and will be considered with channel codename as ussuri",
                self.name,
            )
            return OpenStackRelease("ussuri")

        return OpenStackRelease(self._get_track_from_channel(self.channel))<|MERGE_RESOLUTION|>--- conflicted
+++ resolved
@@ -13,13 +13,13 @@
 #  limitations under the License.
 """Subordinate application class."""
 import logging
-from typing import Iterable, Optional
+from typing import Optional
 
 from cou.apps.base import OpenStackApplication
 from cou.apps.factory import AppFactory
 from cou.exceptions import HaltUpgradePlanGeneration
 from cou.steps import PostUpgradeStep, PreUpgradeStep, UpgradeStep
-from cou.utils.juju_utils import COUUnit
+from cou.utils.juju_utils import Unit
 from cou.utils.openstack import SUBORDINATES, OpenStackRelease
 
 logger = logging.getLogger(__name__)
@@ -28,7 +28,6 @@
 class SubordinateBase(OpenStackApplication):
     """Subordinate base class."""
 
-<<<<<<< HEAD
     def _check_application_target(self, target: OpenStackRelease) -> None:
         """Check if the application is already upgraded.
 
@@ -47,32 +46,29 @@
                 f"than {target}. Ignoring."
             )
 
-    def pre_upgrade_steps(self, target: OpenStackRelease) -> list[PreUpgradeStep]:
-=======
     def pre_upgrade_steps(
-        self, target: OpenStackRelease, units: Optional[list[COUUnit]]
+        self, target: OpenStackRelease, units: Optional[list[Unit]]
     ) -> list[PreUpgradeStep]:
->>>>>>> 18ea2253
         """Pre Upgrade steps planning.
 
         :param target: OpenStack release as target to upgrade.
         :type target: OpenStackRelease
         :param units: Units to generate upgrade plan
-        :type units: Optional[list[COUUnit]]
+        :type units: Optional[list[Unit]]
         :return: List of pre upgrade steps.
         :rtype: list[PreUpgradeStep]
         """
         return [self._get_refresh_charm_step(target)]
 
     def upgrade_steps(
-        self, target: OpenStackRelease, units: Optional[list[COUUnit]], force: bool
+        self, target: OpenStackRelease, units: Optional[list[Unit]], force: bool
     ) -> list[UpgradeStep]:
         """Upgrade steps planning.
 
         :param target: OpenStack release as target to upgrade.
         :type target: OpenStackRelease
         :param units: Units to generate upgrade steps
-        :type units: Optional[list[COUUnit]]
+        :type units: Optional[list[Unit]]
         :param force: Whether the plan generation should be forced
         :type force: bool
         :return: List of upgrade steps.
@@ -81,14 +77,14 @@
         return [self._get_upgrade_charm_step(target)]
 
     def post_upgrade_steps(
-        self, target: OpenStackRelease, units: Optional[Iterable[COUUnit]]
+        self, target: OpenStackRelease, units: Optional[list[Unit]]
     ) -> list[PostUpgradeStep]:
         """Post Upgrade steps planning.
 
         :param target: OpenStack release as target to upgrade.
         :type target: OpenStackRelease
         :param units: Units to generate post upgrade plan
-        :type units: Optional[Iterable[COUUnit]]
+        :type units: Optional[list[Unit]]
         :return: List of post upgrade steps.
         :rtype: list[PostUpgradeStep]
         """
@@ -105,6 +101,7 @@
 
         We cannot determine the OpenStack release base on workload packages because the principal
         charm has already upgraded the packages.
+
         :return: OpenStackRelease object.
         :rtype: OpenStackRelease
         """
