--- conflicted
+++ resolved
@@ -130,11 +130,7 @@
     ) -> ApplicationUpgradePlan:
         """Generate full upgrade plan for an Application.
 
-<<<<<<< HEAD
-        Auxiliary applications cannot upgrade unit by unit.
-=======
         Auxiliary applications cannot be upgraded unit by unit.
->>>>>>> b1264540
 
         :param target: OpenStack codename to upgrade.
         :type target: OpenStackRelease
@@ -253,11 +249,7 @@
         """
         steps = [
             PreUpgradeStep(
-<<<<<<< HEAD
-                description="Verify that all 'nova-compute' units had been upgraded",
-=======
                 description="Verify that all 'nova-compute' units has been upgraded",
->>>>>>> b1264540
                 coro=self._verify_nova_compute(target),
             )
         ]
@@ -265,11 +257,7 @@
         return steps
 
     async def _verify_nova_compute(self, target: OpenStackRelease) -> None:
-<<<<<<< HEAD
-        """Check if a nova-compute application has upgraded its workload version.
-=======
         """Check if all units of nova-compute applications has upgraded their workload version.
->>>>>>> b1264540
 
         :param target: OpenStack release as target to upgrade.
         :type target: OpenStackRelease
