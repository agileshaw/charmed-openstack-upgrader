# Copyright 2023 Canonical Limited
#
# Licensed under the Apache License, Version 2.0 (the "License");
# you may not use this file except in compliance with the License.
# You may obtain a copy of the License at
#
#     http://www.apache.org/licenses/LICENSE-2.0
#
# Unless required by applicable law or agreed to in writing, software
# distributed under the License is distributed on an "AS IS" BASIS,
# WITHOUT WARRANTIES OR CONDITIONS OF ANY KIND, either express or implied.
# See the License for the specific language governing permissions and
# limitations under the License.

from unittest.mock import AsyncMock, MagicMock, patch

import pytest
from juju.errors import JujuError

from cou import cli
from cou.exceptions import COUException, HighestReleaseAchieved, TimeoutException
from cou.steps import PreUpgradeStep, UpgradePlan
from cou.steps.analyze import Analysis


@pytest.mark.parametrize(
    "verbosity_value, verbosity_name",
    [
        (0, "ERROR"),
        (1, "WARNING"),
        (2, "INFO"),
        (3, "DEBUG"),
        (4, "NOTSET"),
        (5, "NOTSET"),
        (10, "NOTSET"),
    ],
)
def test_verbosity_level(verbosity_value, verbosity_name):
    """Test VerbosityLevel Enum class."""
    level = cli.VerbosityLevel(verbosity_value)
    assert level.name == verbosity_name


@pytest.mark.parametrize(
    "verbosity_value, exception", [(-1, ValueError), ("UNEXPECTED", ValueError)]
)
def test_verbosity_level_exception(verbosity_value, exception):
    """Test VerbosityLevel Enum class with invalid inputs."""
    with pytest.raises(exception):
        cli.VerbosityLevel(verbosity_value)


@pytest.mark.parametrize(
    "quiet, verbosity, level",
    [(True, 0, "CRITICAL"), (True, 5, "CRITICAL"), (False, 0, "ERROR"), (False, 2, "INFO")],
)
def test_get_log_level(quiet, verbosity, level):
    """Test get_log_level return value."""
    assert cli.get_log_level(quiet=quiet, verbosity=verbosity) == level


@pytest.mark.asyncio
@patch("cou.cli.Model")
@patch("cou.cli.generate_plan", new_callable=AsyncMock)
@patch("cou.cli.Analysis.create", new_callable=AsyncMock)
async def test_analyze_and_plan(mock_analyze, mock_generate_plan, cou_model, cli_args):
    """Test analyze_and_plan function with different model_name arguments."""
    cli_args.model_name = None
    cli_args.backup = False

    cou_model.return_value.connect.side_effect = AsyncMock()
    analysis_result = Analysis(model=cou_model, apps_control_plane=[], apps_data_plane=[])
    mock_analyze.return_value = analysis_result

    await cli.analyze_and_plan(cli_args)

    cou_model.assert_called_once_with(None)
    mock_analyze.assert_awaited_once_with(cou_model.return_value)
    mock_generate_plan.assert_awaited_once_with(analysis_result, cli_args)


@pytest.mark.asyncio
@patch("cou.cli.analyze_and_plan", new_callable=AsyncMock)
@patch("cou.cli.print_and_debug")
<<<<<<< HEAD
async def test_get_upgrade_plan(
    mock_print_and_debug, mock_analyze_and_plan, mock_manually_upgrade, cli_args
):
    """Test get_upgrade_plan function."""
    plan = UpgradePlan(description="Upgrade cloud from 'ussuri' to 'victoria'")
    plan.add_step(PreUpgradeStep(description="Back up MySQL databases", parallel=False))
    mock_analysis_result = MagicMock()

    mock_analyze_and_plan.return_value = (mock_analysis_result, plan)
=======
async def test_get_upgrade_plan(mock_print_and_debug, mock_analyze_and_plan, cli_args):
    """Test get_upgrade_plan function."""
    plan = UpgradePlan(description="Upgrade cloud from 'ussuri' to 'victoria'")
    plan.add_step(PreUpgradeStep(description="Back up MySQL databases", parallel=False))

    mock_analyze_and_plan.return_value = plan
>>>>>>> 18ea2253
    await cli.get_upgrade_plan(cli_args)

    mock_analyze_and_plan.assert_awaited_once_with(cli_args)
    mock_print_and_debug.assert_called_once_with(plan)


@pytest.mark.asyncio
@pytest.mark.parametrize(
    "quiet, expected_print_count",
    [
        (True, 1),
        (False, 0),
    ],
)
@patch("cou.cli.continue_upgrade", new_callable=AsyncMock)
<<<<<<< HEAD
@patch("cou.cli.manually_upgrade_data_plane")
=======
>>>>>>> 18ea2253
@patch("cou.cli.analyze_and_plan", new_callable=AsyncMock)
@patch("cou.cli.apply_step")
@patch("builtins.print")
@patch("cou.cli.print_and_debug")
async def test_run_upgrade_quiet_no_prompt(
    mock_print_and_debug,
    mock_print,
    mock_apply_step,
    mock_analyze_and_plan,
<<<<<<< HEAD
    mock_manually_upgrade,
=======
>>>>>>> 18ea2253
    mock_continue_upgrade,
    quiet,
    expected_print_count,
    cli_args,
):
    """Test get_upgrade_plan function in either quiet or non-quiet mode without prompt."""
    mock_continue_upgrade.return_value = True
    cli_args.quiet = quiet
    cli_args.prompt = False

    plan = UpgradePlan(description="Upgrade cloud from 'ussuri' to 'victoria'")
    plan.add_step(PreUpgradeStep(description="Back up MySQL databases", parallel=False))
<<<<<<< HEAD
    mock_analysis_result = MagicMock()
    mock_analyze_and_plan.return_value = (mock_analysis_result, plan)
=======
    mock_analyze_and_plan.return_value = plan
>>>>>>> 18ea2253

    await cli.run_upgrade(cli_args)

    mock_analyze_and_plan.assert_awaited_once_with(cli_args)
    mock_print_and_debug.assert_called_once_with(plan)
    mock_apply_step.assert_called_once_with(plan, False)
    mock_print.call_count == expected_print_count


@pytest.mark.asyncio
@patch("cou.cli.analyze_and_plan", new_callable=AsyncMock)
@patch("cou.cli.apply_step")
@patch("cou.cli.continue_upgrade")
async def test_run_upgrade_with_prompt_continue(
    mock_continue_upgrade,
    mock_apply_step,
    mock_analyze_and_plan,
<<<<<<< HEAD
    mock_manually_upgrade,
=======
>>>>>>> 18ea2253
    cli_args,
):
    cli_args.prompt = True
    cli_args.quiet = True

    plan = UpgradePlan(description="Upgrade cloud from 'ussuri' to 'victoria'")
    plan.add_step(PreUpgradeStep(description="Back up MySQL databases", parallel=False))
<<<<<<< HEAD
    mock_analysis_result = MagicMock()
    mock_analyze_and_plan.return_value = (mock_analysis_result, plan)
=======
    mock_analyze_and_plan.return_value = plan
>>>>>>> 18ea2253
    mock_continue_upgrade.return_value = True

    await cli.run_upgrade(cli_args)

    mock_analyze_and_plan.assert_awaited_once_with(cli_args)
    mock_continue_upgrade.assert_awaited_once_with()
    mock_apply_step.assert_called_once_with(plan, True)


@pytest.mark.asyncio
@patch("cou.cli.analyze_and_plan", new_callable=AsyncMock)
@patch("cou.cli.apply_step")
@patch("cou.cli.continue_upgrade")
async def test_run_upgrade_with_prompt_abort(
    mock_continue_upgrade,
    mock_apply_step,
    mock_analyze_and_plan,
<<<<<<< HEAD
    mock_manually_upgrade,
=======
>>>>>>> 18ea2253
    cli_args,
):
    cli_args.auto_approve = False
    cli_args.quiet = True

    plan = UpgradePlan(description="Upgrade cloud from 'ussuri' to 'victoria'")
    plan.add_step(PreUpgradeStep(description="Back up MySQL databases", parallel=False))
<<<<<<< HEAD
    mock_analysis_result = MagicMock()
    mock_analyze_and_plan.return_value = (mock_analysis_result, plan)
=======
    mock_analyze_and_plan.return_value = plan
>>>>>>> 18ea2253
    mock_continue_upgrade.return_value = False

    await cli.run_upgrade(cli_args)

    mock_analyze_and_plan.assert_awaited_once_with(cli_args)
    mock_continue_upgrade.assert_awaited_once_with()
    mock_apply_step.assert_not_awaited()


@pytest.mark.asyncio
@patch("cou.cli.analyze_and_plan", new_callable=AsyncMock)
@patch("cou.cli.apply_step")
@patch("cou.cli.continue_upgrade", new_callable=AsyncMock)
async def test_run_upgrade_with_no_prompt(
    mock_continue_upgrade,
    mock_apply_step,
    mock_analyze_and_plan,
<<<<<<< HEAD
    mock_manually_upgrade,
=======
>>>>>>> 18ea2253
    cli_args,
):
    cli_args.prompt = False
    cli_args.quiet = True

    plan = UpgradePlan(description="Upgrade cloud from 'ussuri' to 'victoria'")
    plan.add_step(PreUpgradeStep(description="Back up MySQL databases", parallel=False))
<<<<<<< HEAD
    mock_analysis_result = MagicMock()
    mock_analyze_and_plan.return_value = (mock_analysis_result, plan)
=======
    mock_analyze_and_plan.return_value = plan
>>>>>>> 18ea2253

    await cli.run_upgrade(cli_args)

    mock_analyze_and_plan.assert_awaited_once_with(cli_args)
    mock_continue_upgrade.assert_not_awaited()
    mock_apply_step.assert_called_once_with(plan, False)


@pytest.mark.asyncio
@pytest.mark.parametrize(
    "input_value,expected_result",
    [
        ["y", True],
        ["yes", True],
        ["n", False],
        ["no", False],
        ["x", False],  # invalid input
    ],
)
@patch("cou.cli.prompt_input")
async def test_continue_upgrade(
    mock_prompt_input,
    input_value,
    expected_result,
):
    mock_prompt_input.return_value = input_value
    result = await cli.continue_upgrade()

    assert result == expected_result


@pytest.mark.asyncio
@pytest.mark.parametrize("command", ["plan", "upgrade", "other1", "other2"])
@patch("cou.cli.get_upgrade_plan")
@patch("cou.cli.run_upgrade")
async def test_run_command(mock_run_upgrade, mock_get_upgrade_plan, command, cli_args):
    """Test run command function."""
    cli_args.command = command

    await cli._run_command(cli_args)

    if command == "plan":
        mock_get_upgrade_plan.assert_awaited_once_with(cli_args)
        mock_run_upgrade.assert_not_called()
    elif command == "upgrade":
        mock_run_upgrade.assert_awaited_once_with(cli_args)
        mock_get_upgrade_plan.assert_not_called()
    else:
        mock_run_upgrade.assert_not_called()
        mock_get_upgrade_plan.assert_not_called()


@patch("cou.cli.sys")
@patch("cou.cli.parse_args")
@patch("cou.cli.get_log_level")
@patch("cou.cli.setup_logging")
@patch("cou.cli._run_command")
def test_entrypoint(
    mock_run_command, mock_setup_logging, mock_get_log_level, mock_parse_args, mock_sys
):
    """Test successful entrypoint execution."""
    mock_sys.argv = ["cou", "upgrade"]

    cli.entrypoint()

    mock_parse_args.assert_called_once_with(["upgrade"])
    args = mock_parse_args.return_value
    mock_get_log_level.assert_called_once_with(quiet=args.quiet, verbosity=args.verbosity)
    mock_setup_logging.assert_called_once_with(mock_get_log_level.return_value)
    mock_run_command.assert_awaited_once_with(args)


@patch("cou.cli.progress_indicator")
@patch("cou.cli.parse_args", new=MagicMock())
@patch("cou.cli.get_log_level", new=MagicMock())
@patch("cou.cli.setup_logging", new=MagicMock())
@patch("cou.cli._run_command")
def test_entrypoint_highest_release(mock_run_command, mock_indicator):
    """Test TimeoutException exception during entrypoint execution."""
    mock_run_command.side_effect = HighestReleaseAchieved

    cli.entrypoint()

    mock_indicator.succeed.assert_called_once_with()
    mock_indicator.stop.assert_called_once_with()


@patch("cou.cli.progress_indicator")
@patch("cou.cli.parse_args", new=MagicMock())
@patch("cou.cli.get_log_level", new=MagicMock())
@patch("cou.cli.setup_logging", new=MagicMock())
@patch("cou.cli._run_command")
def test_entrypoint_failure_timeout(mock_run_command, mock_indicator):
    """Test TimeoutException exception during entrypoint execution."""
    mock_run_command.side_effect = TimeoutException

    with pytest.raises(SystemExit, match="1"):
        cli.entrypoint()

    mock_indicator.fail.assert_called_once_with()
    mock_indicator.stop.assert_called_once_with()


@patch("cou.cli.progress_indicator")
@patch("cou.cli.parse_args", new=MagicMock())
@patch("cou.cli.get_log_level", new=MagicMock())
@patch("cou.cli.setup_logging", new=MagicMock())
@patch("cou.cli._run_command")
def test_entrypoint_failure_cou_exception(mock_run_command, mock_indicator):
    """Test COUException exception during entrypoint execution."""
    mock_run_command.side_effect = COUException

    with pytest.raises(SystemExit, match="1"):
        cli.entrypoint()

    mock_indicator.fail.assert_called_once_with()
    mock_indicator.stop.assert_called_once_with()


@patch("cou.cli.progress_indicator")
@patch("cou.cli.parse_args", new=MagicMock())
@patch("cou.cli.get_log_level", new=MagicMock())
@patch("cou.cli.setup_logging", new=MagicMock())
@patch("cou.cli._run_command")
def test_entrypoint_failure_juju_error(mock_run_command, mock_indicator):
    """Test JujuError exception during entrypoint execution."""
    mock_run_command.side_effect = JujuError

    with pytest.raises(SystemExit, match="1"):
        cli.entrypoint()

    mock_indicator.fail.assert_called_once_with()
    mock_indicator.stop.assert_called_once_with()


@patch("cou.cli.print")
@patch("cou.cli.progress_indicator")
@patch("cou.cli.parse_args", new=MagicMock())
@patch("cou.cli.get_log_level", new=MagicMock())
@patch("cou.cli.setup_logging", new=MagicMock())
@patch("cou.cli._run_command")
@pytest.mark.parametrize("message", ["test", "", "test2"])
def test_entrypoint_failure_keyboard_interrupt(
    mock_run_command, mock_indicator, mock_print, message
):
    """Test KeyboardInterrupt exception during entrypoint execution."""
    mock_run_command.side_effect = KeyboardInterrupt(message)

    with pytest.raises(SystemExit, match="130"):
        cli.entrypoint()

    mock_print.assert_called_once_with(message or "charmed-openstack-upgrader has been terminated")
    mock_indicator.fail.assert_called_once_with()
    mock_indicator.stop.assert_called_once_with()


@patch("cou.cli.progress_indicator")
@patch("cou.cli.parse_args", new=MagicMock())
@patch("cou.cli.get_log_level", new=MagicMock())
@patch("cou.cli.setup_logging", new=MagicMock())
@patch("cou.cli._run_command")
@pytest.mark.parametrize("exception", [ValueError, KeyError, RuntimeError])
def test_entrypoint_failure_unexpected_exception(mock_run_command, mock_indicator, exception):
    """Test Exception exception during entrypoint execution."""
    mock_run_command.side_effect = exception

    with pytest.raises(SystemExit, match="2"):
        cli.entrypoint()

    mock_indicator.stop.assert_called_once_with()<|MERGE_RESOLUTION|>--- conflicted
+++ resolved
@@ -82,24 +82,12 @@
 @pytest.mark.asyncio
 @patch("cou.cli.analyze_and_plan", new_callable=AsyncMock)
 @patch("cou.cli.print_and_debug")
-<<<<<<< HEAD
-async def test_get_upgrade_plan(
-    mock_print_and_debug, mock_analyze_and_plan, mock_manually_upgrade, cli_args
-):
-    """Test get_upgrade_plan function."""
-    plan = UpgradePlan(description="Upgrade cloud from 'ussuri' to 'victoria'")
-    plan.add_step(PreUpgradeStep(description="Back up MySQL databases", parallel=False))
-    mock_analysis_result = MagicMock()
-
-    mock_analyze_and_plan.return_value = (mock_analysis_result, plan)
-=======
 async def test_get_upgrade_plan(mock_print_and_debug, mock_analyze_and_plan, cli_args):
     """Test get_upgrade_plan function."""
     plan = UpgradePlan(description="Upgrade cloud from 'ussuri' to 'victoria'")
     plan.add_step(PreUpgradeStep(description="Back up MySQL databases", parallel=False))
 
     mock_analyze_and_plan.return_value = plan
->>>>>>> 18ea2253
     await cli.get_upgrade_plan(cli_args)
 
     mock_analyze_and_plan.assert_awaited_once_with(cli_args)
@@ -115,10 +103,6 @@
     ],
 )
 @patch("cou.cli.continue_upgrade", new_callable=AsyncMock)
-<<<<<<< HEAD
-@patch("cou.cli.manually_upgrade_data_plane")
-=======
->>>>>>> 18ea2253
 @patch("cou.cli.analyze_and_plan", new_callable=AsyncMock)
 @patch("cou.cli.apply_step")
 @patch("builtins.print")
@@ -128,10 +112,6 @@
     mock_print,
     mock_apply_step,
     mock_analyze_and_plan,
-<<<<<<< HEAD
-    mock_manually_upgrade,
-=======
->>>>>>> 18ea2253
     mock_continue_upgrade,
     quiet,
     expected_print_count,
@@ -144,12 +124,7 @@
 
     plan = UpgradePlan(description="Upgrade cloud from 'ussuri' to 'victoria'")
     plan.add_step(PreUpgradeStep(description="Back up MySQL databases", parallel=False))
-<<<<<<< HEAD
-    mock_analysis_result = MagicMock()
-    mock_analyze_and_plan.return_value = (mock_analysis_result, plan)
-=======
-    mock_analyze_and_plan.return_value = plan
->>>>>>> 18ea2253
+    mock_analyze_and_plan.return_value = plan
 
     await cli.run_upgrade(cli_args)
 
@@ -167,10 +142,6 @@
     mock_continue_upgrade,
     mock_apply_step,
     mock_analyze_and_plan,
-<<<<<<< HEAD
-    mock_manually_upgrade,
-=======
->>>>>>> 18ea2253
     cli_args,
 ):
     cli_args.prompt = True
@@ -178,12 +149,7 @@
 
     plan = UpgradePlan(description="Upgrade cloud from 'ussuri' to 'victoria'")
     plan.add_step(PreUpgradeStep(description="Back up MySQL databases", parallel=False))
-<<<<<<< HEAD
-    mock_analysis_result = MagicMock()
-    mock_analyze_and_plan.return_value = (mock_analysis_result, plan)
-=======
-    mock_analyze_and_plan.return_value = plan
->>>>>>> 18ea2253
+    mock_analyze_and_plan.return_value = plan
     mock_continue_upgrade.return_value = True
 
     await cli.run_upgrade(cli_args)
@@ -201,10 +167,6 @@
     mock_continue_upgrade,
     mock_apply_step,
     mock_analyze_and_plan,
-<<<<<<< HEAD
-    mock_manually_upgrade,
-=======
->>>>>>> 18ea2253
     cli_args,
 ):
     cli_args.auto_approve = False
@@ -212,12 +174,7 @@
 
     plan = UpgradePlan(description="Upgrade cloud from 'ussuri' to 'victoria'")
     plan.add_step(PreUpgradeStep(description="Back up MySQL databases", parallel=False))
-<<<<<<< HEAD
-    mock_analysis_result = MagicMock()
-    mock_analyze_and_plan.return_value = (mock_analysis_result, plan)
-=======
-    mock_analyze_and_plan.return_value = plan
->>>>>>> 18ea2253
+    mock_analyze_and_plan.return_value = plan
     mock_continue_upgrade.return_value = False
 
     await cli.run_upgrade(cli_args)
@@ -235,10 +192,6 @@
     mock_continue_upgrade,
     mock_apply_step,
     mock_analyze_and_plan,
-<<<<<<< HEAD
-    mock_manually_upgrade,
-=======
->>>>>>> 18ea2253
     cli_args,
 ):
     cli_args.prompt = False
@@ -246,12 +199,7 @@
 
     plan = UpgradePlan(description="Upgrade cloud from 'ussuri' to 'victoria'")
     plan.add_step(PreUpgradeStep(description="Back up MySQL databases", parallel=False))
-<<<<<<< HEAD
-    mock_analysis_result = MagicMock()
-    mock_analyze_and_plan.return_value = (mock_analysis_result, plan)
-=======
-    mock_analyze_and_plan.return_value = plan
->>>>>>> 18ea2253
+    mock_analyze_and_plan.return_value = plan
 
     await cli.run_upgrade(cli_args)
 
